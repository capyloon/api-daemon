--- conflicted
+++ resolved
@@ -369,17 +369,6 @@
     high_priority_services_count: i32, // Count the number of services that qualify to toggle high priority mode.
 }
 
-<<<<<<< HEAD
-impl Default for SessionContext {
-    fn default() -> Self {
-        Self {
-            high_priority_services_count: 0,
-        }
-    }
-}
-
-=======
->>>>>>> dd34d77f
 impl SessionContext {
     pub fn enter_high_priority_service(&mut self) {
         self.high_priority_services_count += 1;
