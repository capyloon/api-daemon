/// A actix-web vhost handler
use crate::etag::*;
use actix_web::http::header::{self, Header, HeaderValue};
use actix_web::{http, web, HttpRequest, HttpResponse, HttpResponseBuilder, Responder};
<<<<<<< HEAD
use async_trait::async_trait;
=======
>>>>>>> 1908cac0
use common::traits::Shared;
use log::debug;
use mime_guess::{Mime, MimeGuess};
use std::collections::HashMap;
use std::fs::File;
use std::io::Read;
use std::path::Path;
use tokio::fs::File as AsyncFile;
use tokio_util::io::ReaderStream;
use zip::read::{ZipArchive, ZipFile};
use zip::CompressionMethod;

// Chunk size when streaming files.
const CHUNK_SIZE: usize = 16 * 1024;

#[derive(Default)]
pub struct AppData {
    pub root_path: String,
    pub csp: String,
    // Map a host name to the zip.
    pub zips: HashMap<String, ZipArchive<File>>,
    // from -> to subdomain mapping
    pub mappings: HashMap<String, String>,
}

#[inline]
fn internal_server_error() -> HttpResponse {
    HttpResponse::InternalServerError().finish()
}

// Returns the mime type for a file, with a special case for manifest.webapp so
// it get recognized as a JSON resource.
fn mime_type_for(file_name: &str) -> Mime {
    if file_name != "manifest.webapp" {
        MimeGuess::from_path(file_name).first_or_octet_stream()
    } else {
        // Force an "application/json" mime type for manifest.webapp files
        MimeGuess::from_ext("json").first_or_octet_stream()
    }
}

pub fn maybe_not_modified(
    if_none_match: Option<&HeaderValue>,
    etag: &str,
    mime: &Mime,
    csp: Option<&str>,
) -> Option<HttpResponse> {
    // Check if we have an etag from the If-None-Match header.
    if let Some(if_none_match) = if_none_match {
        if let Ok(value) = if_none_match.to_str() {
            if etag == value {
                let mut resp304 = HttpResponse::NotModified();
                let mut builder = resp304
                    .content_type(mime.as_ref())
                    .insert_header(("ETag", etag.to_string()));
                if let Some(csp) = csp {
                    builder = builder.insert_header(("Content-Security-Policy", csp));
                }
                return Some(builder.finish());
            }
        }
    }
    None
}

// Resources that are already compressed formats don't benefit from being compressed again,
// so force the use of the 'Identity' content encoding for these.
fn update_response_encoding(mime: &Mime, builder: &mut HttpResponseBuilder) {
    let mime_str = mime.as_ref();
    if mime_str != "image/svg+xml"
        && (mime_str.starts_with("image/")
            || mime_str.starts_with("audio/")
            || mime_str.starts_with("video/"))
    {
        builder.insert_header(header::ContentEncoding::Identity);
    }
}

// Naive conversion of a ZipFile into an HttpResponse.
// TODO: streaming version.
fn response_from_zip<'a>(
    zip: &mut ZipFile<'a>,
    csp: &str,
    if_none_match: Option<&HeaderValue>,
) -> HttpResponse {
    // Check if we can return NotModified without reading the file content.
    let etag = Etag::for_zip(zip);
    let mime = mime_type_for(zip.name());
    if let Some(response) = maybe_not_modified(if_none_match, &etag, &mime, Some(csp)) {
        return response;
    }

    let mut buf = vec![];
    let _ = zip.read_to_end(&mut buf);

    let mut ok = HttpResponse::Ok();
    let mut builder = ok
        .insert_header(("Content-Security-Policy", csp))
        .insert_header(("ETag", etag))
        .content_type(mime.as_ref());

    // If the zip entry was compressed, set the content type accordingly.
    // if not, the actix middleware will do its own compression based
    // on the supported content-encoding supplied by the client.
    if zip.compression() == CompressionMethod::Deflated {
        builder.insert_header(("Content-Encoding", "deflate"));
    } else {
        update_response_encoding(&mime, &mut builder);
    }
    builder.body(buf)
}

// Returns a http response for a given file path.
async fn response_from_file(
    path: &Path,
    csp: &str,
    if_none_match: Option<&HeaderValue>,
) -> HttpResponse {
    if let Ok(mut file) = AsyncFile::open(path).await {
        // Check if we can return NotModified without reading the file content.
        let etag = Etag::for_file(&mut file).await;
        let file_name = path
            .file_name()
            .unwrap_or_else(|| std::ffi::OsStr::new(""))
            .to_string_lossy();
        let mime = mime_type_for(&file_name);
        if let Some(response) = maybe_not_modified(if_none_match, &etag, &mime, Some(csp)) {
            return response;
        }

        let mut builder = HttpResponse::Ok();
        builder
            .insert_header(("Content-Security-Policy", csp))
            .content_type(mime.as_ref())
            .insert_header(("ETag", etag));

        update_response_encoding(&mime, &mut builder);

        builder.streaming(ReaderStream::with_capacity(file, CHUNK_SIZE))
    } else {
        HttpResponse::NotFound().finish()
    }
}

#[async_trait(?Send)]
trait LangChecker {
    async fn check(&mut self, lang_file: &str) -> Option<HttpResponse>;
}

// Helper to figure out if we can use a language specific version of
// a given path.
async fn check_lang_files<C: LangChecker>(
    languages: &header::AcceptLanguage,
    filename: &str,
    mut checker: C,
) -> Result<HttpResponse, ()> {
    let path = Path::new(filename);
    let file_stem = path
        .file_stem()
        .ok_or_else(|| HttpResponse::BadRequest().finish())
        .map_err(|_| {})?
        .to_string_lossy();
    let file_ext = path.extension();

    // file_stem only contains the file name, so we need to prepend the path
    // if any.
    let parent = match path.parent() {
        Some(parent) => {
            let disp = format!("{}", parent.display());
            if !disp.is_empty() {
                format!("{}/", disp)
            } else {
                disp
            }
        }
        None => "".to_owned(),
    };

    for lang in languages.iter().map(|e| format!("{}", e.item)) {
        // Build a new filename: main.ext -> main.lang.ext
        let lang_file = if let Some(ext) = file_ext {
            format!("{}{}.{}.{}", parent, file_stem, lang, ext.to_string_lossy())
        } else {
            format!("{}{}.{}", parent, file_stem, lang)
        };

        if let Some(response) = checker.check(&lang_file).await {
            return Ok(response);
        }
    }

    Err(())
}

struct FileLangChecker<'a> {
    root_path: String,
    host: String,
    csp: String,
    if_none_match: Option<&'a HeaderValue>,
}

#[async_trait(?Send)]
impl<'a> LangChecker for FileLangChecker<'a> {
    async fn check(&mut self, lang_file: &str) -> Option<HttpResponse> {
        let path = format!("{}/{}/{}", self.root_path, self.host, lang_file);
        let full_path = Path::new(&path);
        if full_path.exists() {
            debug!("Direct Opening of {}", lang_file);
            return Some(response_from_file(full_path, &self.csp, self.if_none_match).await);
        }
        None
    }
}

use std::sync::Arc;
struct ZipLangChecker<'a> {
    archive: Arc<&'a mut ZipArchive<std::fs::File>>,
    csp: String,
    if_none_match: Option<&'a HeaderValue>,
}

#[async_trait(?Send)]
impl<'a> LangChecker for ZipLangChecker<'a> {
    async fn check(&mut self, lang_file: &str) -> Option<HttpResponse> {
        if let Some(archive) = Arc::get_mut(&mut self.archive) {
            if let Ok(mut zip) = archive.by_name_maybe_raw(lang_file, CompressionMethod::Deflated) {
                debug!("Opening {}", lang_file);
                return Some(response_from_zip(&mut zip, &self.csp, self.if_none_match));
            }
        }
        None
    }
}

// Maps requests to a static file based on host value:
// http://host:port/path/to/file.ext -> $root_path/host/application.zip!path/to/file.ext
// When using a Gaia debug profile, applications are not packaged so if application.zip doesn't
// exist we try to map to $root_path/host/path/to/file.ext instead.
pub async fn vhost(data: web::Data<Shared<AppData>>, req: HttpRequest) -> impl Responder {
<<<<<<< HEAD
=======
    debug!("vhost {}", req.uri());
>>>>>>> 1908cac0
    let if_none_match = req.headers().get(header::IF_NONE_MATCH);

    if let Some(host) = req.headers().get(header::HOST) {
        let full_host = match host.to_str() {
            Ok(full_host) => full_host,
            Err(_) => return HttpResponse::BadRequest().finish(),
        };
        debug!("Full Host is {:?}", full_host);
        // Remove the port if there is one.
        let mut parts = full_host.split(':');
        // TODO: make more robust for cases where the host part can include ':' like ipv6 addresses.
        let host = match parts.next() {
            Some(host) => host,
            None => return HttpResponse::BadRequest().finish(),
        };
<<<<<<< HEAD
        let maybe_port = parts.next();
        debug!("Host is {:?} port={:?}", host, maybe_port);
=======
        debug!("Host is {:?}", host);
>>>>>>> 1908cac0

        if host == "localhost" {
            // mapping the redirect url
            // from: http://localhost[:port]/redirect/app/file.html?...
            // to: http://app.localhost[:port]/file.html?...
            let path = req.path();
            let parts: Vec<&str> = path.split('/').collect();
            if parts.len() < 2 || parts[1] != "redirect" {
                return HttpResponse::BadRequest().finish();
            }
            let replace_path = format!("{}/{}/", parts[1], parts[2]);
            let path = path.replace(&replace_path, "");
            let params = req.query_string();
            let redirect_url = format!("http://{}.{}{}?{}", parts[2], full_host, path, params);
            return HttpResponse::MovedPermanently()
<<<<<<< HEAD
                .append_header((http::header::LOCATION, redirect_url))
=======
                .insert_header((http::header::LOCATION, redirect_url))
>>>>>>> 1908cac0
                .finish();
        }

        // Now extract our vhost, which is the leftmost part of the domain name.
        let mut parts = host.split('.');
        let host = match parts.next() {
            Some(host) => host,
            None => return HttpResponse::BadRequest().finish(),
        };

        let (root_path, csp, has_zip, mapped_host) = {
            let data = data.lock();
            (
                data.root_path.clone(),
                data.csp.clone(),
                data.zips.contains_key(host),
                data.mappings.get(host).map(|s| s.to_owned()),
            )
        };

        // Update host and full_host to take mapping into account.
        let (host, full_host) = if let Some(mapped_host) = mapped_host {
            let mapped_full_host = match maybe_port {
                Some(port) => format!("{}.localhost:{}", mapped_host, port),
                None => mapped_host.clone(),
            };
            (mapped_host, mapped_full_host)
        } else {
            (host.to_owned(), full_host.to_owned())
        };

        // Replace instances of 'self' in the CSP by the current origin.
        // This is needed for proper loading of aliased URIs like about:neterror
        let csp_self = format!("http://{}", full_host);
        let csp = csp.replace("'self'", &csp_self);

        // Get a sorted list of languages to get the localized version of the resource.
        let mut languages = match header::AcceptLanguage::parse(&req) {
            Ok(languages) => languages,
            Err(_) => return HttpResponse::BadRequest().finish(),
        };

        // Sort in descending order of quality.
        languages.sort_by(|item1, item2| {
            use std::cmp::Ordering;

            match item1.quality.cmp(&item2.quality) {
                Ordering::Equal => Ordering::Equal,
                Ordering::Less => Ordering::Greater,
                Ordering::Greater => Ordering::Less,
            }
        });

        // Check if we have a zip archive for this host.
        if !has_zip {
            // We don't track this host yet, check if there is a matching zip.
            let path = std::path::PathBuf::from(format!("{}/{}/application.zip", root_path, host));
            // Check for application.zip existence.
            if let Ok(file) = File::open(path) {
                // Now add it to the map.
                let archive = match ZipArchive::new(file) {
                    Ok(archive) => archive,
                    Err(_) => return HttpResponse::BadRequest().finish(),
                };
                let mut data = data.lock();
                data.zips.insert(host.clone(), archive);
            } else {
                // No application.zip found, try a direct path mapping.
                // Use the full url except the leading / as the filename, to keep the url parameters if any.
                let filename = &req.uri().to_string()[1..];

<<<<<<< HEAD
                let lang_checker = FileLangChecker {
                    root_path: root_path.clone(),
                    host: host.clone(),
                    csp: csp.clone(),
                    if_none_match: if_none_match.clone(),
                };

                return match check_lang_files(&languages, filename, lang_checker).await {
=======
                return match check_lang_files(&languages, filename, &mut |lang_file| {
                    let path = format!("{}/{}/{}", root_path, host, lang_file);
                    let full_path = Path::new(&path);
                    if full_path.exists() {
                        debug!("Direct Opening of {}", lang_file);
                        return Some(response_from_file(full_path, &csp, if_none_match));
                    }
                    None
                }) {
>>>>>>> 1908cac0
                    Ok(response) => response,
                    Err(_) => {
                        // Default fallback
                        let path = format!("{}/{}/{}", root_path, host, filename);
                        let full_path = Path::new(&path);
                        if full_path.exists() {
                            debug!("Direct Opening of {}", filename);
<<<<<<< HEAD
                            response_from_file(full_path, &csp, if_none_match).await
=======
                            response_from_file(full_path, &csp, if_none_match)
>>>>>>> 1908cac0
                        } else {
                            HttpResponse::NotFound().finish()
                        }
                    }
                };
            }
        }

        // Now we are sure the zip archive is in our hashmap.
        // We still need a write lock because ZipFile.by_name_maybe_raw()takes a `&mut self` parameter :(
        let mut readlock = data.lock();

        match readlock.zips.get_mut(&host) {
            Some(archive) => {
                let filename = req.match_info().query("filename");

<<<<<<< HEAD
                let lang_checker = ZipLangChecker {
                    archive: Arc::new(archive),
                    csp: csp.clone(),
                    if_none_match: if_none_match.clone(),
                };
                match check_lang_files(&languages, filename, lang_checker).await {
=======
                match check_lang_files(&languages, filename, &mut |lang_file| {
                    if let Ok(mut zip) =
                        archive.by_name_maybe_raw(lang_file, CompressionMethod::Deflated)
                    {
                        debug!("Opening {}", lang_file);
                        return Some(response_from_zip(&mut zip, &csp, if_none_match));
                    }
                    None
                }) {
>>>>>>> 1908cac0
                    Ok(response) => response,
                    Err(_) => {
                        // Default fallback
                        match archive.by_name_maybe_raw(filename, CompressionMethod::Deflated) {
                            Ok(mut zip) => response_from_zip(&mut zip, &csp, if_none_match),
                            Err(_) => HttpResponse::NotFound().finish(),
                        }
                    }
                }
            }
            None => internal_server_error(),
        }
    } else {
        // No host in the http request -> client error.
        HttpResponse::BadRequest().finish()
    }
}<|MERGE_RESOLUTION|>--- conflicted
+++ resolved
@@ -2,10 +2,7 @@
 use crate::etag::*;
 use actix_web::http::header::{self, Header, HeaderValue};
 use actix_web::{http, web, HttpRequest, HttpResponse, HttpResponseBuilder, Responder};
-<<<<<<< HEAD
 use async_trait::async_trait;
-=======
->>>>>>> 1908cac0
 use common::traits::Shared;
 use log::debug;
 use mime_guess::{Mime, MimeGuess};
@@ -245,10 +242,6 @@
 // When using a Gaia debug profile, applications are not packaged so if application.zip doesn't
 // exist we try to map to $root_path/host/path/to/file.ext instead.
 pub async fn vhost(data: web::Data<Shared<AppData>>, req: HttpRequest) -> impl Responder {
-<<<<<<< HEAD
-=======
-    debug!("vhost {}", req.uri());
->>>>>>> 1908cac0
     let if_none_match = req.headers().get(header::IF_NONE_MATCH);
 
     if let Some(host) = req.headers().get(header::HOST) {
@@ -264,12 +257,8 @@
             Some(host) => host,
             None => return HttpResponse::BadRequest().finish(),
         };
-<<<<<<< HEAD
         let maybe_port = parts.next();
         debug!("Host is {:?} port={:?}", host, maybe_port);
-=======
-        debug!("Host is {:?}", host);
->>>>>>> 1908cac0
 
         if host == "localhost" {
             // mapping the redirect url
@@ -285,11 +274,7 @@
             let params = req.query_string();
             let redirect_url = format!("http://{}.{}{}?{}", parts[2], full_host, path, params);
             return HttpResponse::MovedPermanently()
-<<<<<<< HEAD
-                .append_header((http::header::LOCATION, redirect_url))
-=======
                 .insert_header((http::header::LOCATION, redirect_url))
->>>>>>> 1908cac0
                 .finish();
         }
 
@@ -361,7 +346,6 @@
                 // Use the full url except the leading / as the filename, to keep the url parameters if any.
                 let filename = &req.uri().to_string()[1..];
 
-<<<<<<< HEAD
                 let lang_checker = FileLangChecker {
                     root_path: root_path.clone(),
                     host: host.clone(),
@@ -370,17 +354,6 @@
                 };
 
                 return match check_lang_files(&languages, filename, lang_checker).await {
-=======
-                return match check_lang_files(&languages, filename, &mut |lang_file| {
-                    let path = format!("{}/{}/{}", root_path, host, lang_file);
-                    let full_path = Path::new(&path);
-                    if full_path.exists() {
-                        debug!("Direct Opening of {}", lang_file);
-                        return Some(response_from_file(full_path, &csp, if_none_match));
-                    }
-                    None
-                }) {
->>>>>>> 1908cac0
                     Ok(response) => response,
                     Err(_) => {
                         // Default fallback
@@ -388,11 +361,7 @@
                         let full_path = Path::new(&path);
                         if full_path.exists() {
                             debug!("Direct Opening of {}", filename);
-<<<<<<< HEAD
                             response_from_file(full_path, &csp, if_none_match).await
-=======
-                            response_from_file(full_path, &csp, if_none_match)
->>>>>>> 1908cac0
                         } else {
                             HttpResponse::NotFound().finish()
                         }
@@ -409,24 +378,12 @@
             Some(archive) => {
                 let filename = req.match_info().query("filename");
 
-<<<<<<< HEAD
                 let lang_checker = ZipLangChecker {
                     archive: Arc::new(archive),
                     csp: csp.clone(),
                     if_none_match: if_none_match.clone(),
                 };
                 match check_lang_files(&languages, filename, lang_checker).await {
-=======
-                match check_lang_files(&languages, filename, &mut |lang_file| {
-                    if let Ok(mut zip) =
-                        archive.by_name_maybe_raw(lang_file, CompressionMethod::Deflated)
-                    {
-                        debug!("Opening {}", lang_file);
-                        return Some(response_from_zip(&mut zip, &csp, if_none_match));
-                    }
-                    None
-                }) {
->>>>>>> 1908cac0
                     Ok(response) => response,
                     Err(_) => {
                         // Default fallback
