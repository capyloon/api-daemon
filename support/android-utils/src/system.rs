--- conflicted
+++ resolved
@@ -76,16 +76,11 @@
 
 impl Default for SystemState {
     fn default() -> Self {
-<<<<<<< HEAD
-        debug!("Total usable memory is {}M", crate::total_memory());
-        SystemState { minfree: None }
-=======
         debug!("Total usable memory is {}M", total_memory());
         SystemState {
             #[cfg(target_os = "android")]
             minfree: None
         }
->>>>>>> dd34d77f
     }
 }
 
