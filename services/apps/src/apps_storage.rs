--- conflicted
+++ resolved
@@ -138,23 +138,12 @@
             }
             if let Some(b2g_features) = manifest.get_b2g_features() {
                 if let Some(deeplinks) = b2g_features.get_deeplinks() {
-<<<<<<< HEAD
-                    let config_url =
-                        Url::parse(&deeplinks.config()).map_err(|_| AppsError::AppsConfigError)?;
-                    let config_path = source.join("deeplinks_config");
-                    match deeplinks.process(&config_url, &config_path, None) {
-                        Ok(paths) => {
-                            app.set_deeplink_paths(Some(paths));
-                        }
-                        Err(_) => return Err(AppsError::AppsConfigError),
-=======
                     if let Ok(config_url) = Url::parse(&deeplinks.config()) {
                         let config_path = source.join("deeplinks_config");
                         match deeplinks.process(&config_url, &config_path, None) {
                             Ok(paths) => app.set_deeplink_paths(Some(paths)),
                             Err(err) => error!("Failed to process deeplink: {:?}", err),
                         }
->>>>>>> 1908cac0
                     }
                 }
             }
